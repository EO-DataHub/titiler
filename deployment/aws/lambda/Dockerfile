--- conflicted
+++ resolved
@@ -4,16 +4,11 @@
 
 WORKDIR /tmp
 
-<<<<<<< HEAD
-RUN python -m pip install pip -U
-RUN python -m pip install "titiler.application==0.18.5" "mangum>=0.10.0" "numexpr==2.10.0" -t /asset --no-binary pydantic
-=======
 # Install system dependencies to compile (numexpr)
 RUN yum install -y gcc-c++
 
 RUN python -m pip install pip -U
 RUN python -m pip install "titiler.application==0.18.6" "mangum>=0.10.0" -t /asset --no-binary pydantic
->>>>>>> 0b102f3c
 
 # Reduce package size and remove useless files
 RUN cd /asset && find . -type f -name '*.pyc' | while read f; do n=$(echo $f | sed 's/__pycache__\///' | sed 's/.cpython-[0-9]*//'); cp $f $n; done;
